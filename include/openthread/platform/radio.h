--- conflicted
+++ resolved
@@ -97,28 +97,15 @@
  */
 typedef struct otRadioFrame
 {
-<<<<<<< HEAD
-    uint8_t *mPsdu;              ///< The PSDU.
-    uint8_t  mLength;            ///< Length of the PSDU.
-    uint8_t  mChannel;           ///< Channel used to transmit/receive the frame.
-    int8_t   mRssi;              ///< Received signal strength indicator in dBm for received frames.
-    uint8_t  mLqi;               ///< Link Quality Indicator for received frames.
-    uint8_t  mMaxTxAttempts;     ///< Max number of transmit attempts for an outbound frame.
-    bool     mSecurityValid : 1; ///< Security Enabled flag is set and frame passes security checks.
-    bool     mDidTx : 1;         ///< Set to true if this frame sent from the radio. Ignored by radio driver.
-    bool     mIsARetx : 1;       ///< Set to true if this frame is a retransmission. Should be ignored by radio driver.
-    bool     mIsCcaEnabled : 1;  ///< Set to true if CCA must be enabled for this packet. False otherwise.
-=======
     uint8_t *mPsdu;             ///< The PSDU.
     uint8_t  mLength;           ///< Length of the PSDU.
     uint8_t  mChannel;          ///< Channel used to transmit/receive the frame.
     int8_t   mRssi;             ///< Received signal strength indicator in dBm for received frames.
     uint8_t  mLqi;              ///< Link Quality Indicator for received frames.
     uint8_t  mMaxTxAttempts;    ///< Max number of transmit attempts for an outbound frame.
-    bool     mDidTX : 1;        ///< Set to true if this frame sent from the radio. Ignored by radio driver.
+    bool     mDidTx : 1;        ///< Set to true if this frame sent from the radio. Ignored by radio driver.
     bool     mIsARetx : 1;      ///< Set to true if this frame is a retransmission. Should be ignored by radio driver.
     bool     mIsCcaEnabled : 1; ///< Set to true if CCA must be enabled for this packet. False otherwise.
->>>>>>> 41f1cc24
 
     /**
      * The timestamp when the frame was received (milliseconds).
